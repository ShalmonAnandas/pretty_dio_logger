--- conflicted
+++ resolved
@@ -1,15 +1,13 @@
 # Changelog
 
-<<<<<<< HEAD
 ## [1.3.1]
 
 - Add recommended lints
 - Fix connectTimeout and receiveTimeout 
 
-=======
 ## [1.3.0+1]
 - Update readme file badge
->>>>>>> 850989b7
+
 ## [1.3.0]
 
 - support dio >= 5.0.0
